--- conflicted
+++ resolved
@@ -246,14 +246,12 @@
  	GLenum img_format, img_type;
 	switch (s->format->BitsPerPixel) {
 		case 32:
-<<<<<<< HEAD
 			img_format = GL_RGBA;
-=======
-			if(s->format->Bmask == 0x00ff0000)
-				img_format = GL_RGBA;
-			else
+#ifndef _MSC_VER
+			// Microsoft's GL doesn't define GL_BGRA
+			if(s->format->Bmask != 0x00ff0000)
 				img_format = GL_BGRA;
->>>>>>> 4dec0175
+#endif
 			img_type = GL_UNSIGNED_BYTE;
 			internal_format = GL_RGBA8;
 			break;
