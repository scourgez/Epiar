--- conflicted
+++ resolved
@@ -18,13 +18,7 @@
 		static Player *Instance();
 
 		static bool IsLoaded() { return pInstance!=NULL; }
-<<<<<<< HEAD
-=======
-		static void CreateNew(string playerName);
-		static void LoadLast();
-		static void Load(string playerName);
 		static void setLastPlanet( string planetName);
->>>>>>> 2a038e72
 		string GetName() { return name; }
 
 		bool FromXMLNode( xmlDocPtr doc, xmlNodePtr node );
@@ -47,12 +41,8 @@
 
 	private:
 		static Player *pInstance;
-<<<<<<< HEAD
-
 		time_t lastLoadTime; // TODO This may need to be renamed
-=======
 		static string lastPlanet;
->>>>>>> 2a038e72
 };
 
 class Players : public Components {
