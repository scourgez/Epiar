--- conflicted
+++ resolved
@@ -31,50 +31,31 @@
 	cout<<"ADD COMPLETE\n\n";
 }
 
-<<<<<<< HEAD
-bool SpriteManager::Delete( Sprite *sprite ) {
+bool SpriteManager::DeleteSprite( Sprite *sprite ) {
 	spritelist->remove(sprite);
 	return ( tree->Delete(sprite) );
-=======
-bool SpriteManager::DeleteSprite( Sprite *sprite ) {
-	list<Sprite *>::iterator i = std::find( sprites.begin(), sprites.end(), sprite );
+}
 
-	if(i != sprites.end())
-	{
-		i = sprites.erase( i );
-		return( true );
-	}
-	
-	return( false );
->>>>>>> 75e4f47c
-}
 bool SpriteManager::Delete( Sprite *sprite ) {
 	spritesToDelete.push_back(sprite);
 	return true;
 }
 void SpriteManager::Update() {
-<<<<<<< HEAD
 	spritelist->sort(compareSpritePtrs);
 	tree->Update();
 	list<Sprite *>* oob = tree->FixOutOfBounds();
 	if(oob->size())
 		Log::Error("%d ships went out of bounds",oob->size());
 	delete oob;
-=======
+
+	//Delete all sprites queued to be deleted
 	list<Sprite *>::iterator i;
-	//update all sprites
-	for( i = sprites.begin(); i != sprites.end(); ++i ) {
-		(*i)->Update();
-	}
-	//Delete all sprites queued to be deleted
 	if (!spritesToDelete.empty()) {
 		for( i = spritesToDelete.begin(); i != spritesToDelete.end(); ++i ) {
 			DeleteSprite(*i);
 		}
 		spritesToDelete.clear();
 	}
-
->>>>>>> 75e4f47c
 }
 
 void SpriteManager::Draw() {
