--- conflicted
+++ resolved
@@ -1,19 +1,9 @@
-<<<<<<< HEAD
 /**\file			planets.h
  * \author			Chris Thielen (chris@luethy.net)
  * \date			Created: Unknown (2006?)
  * \date			Modified: Monday, November 16 2009
  * \brief
  * \details
-=======
-/*
- * Filename      : planets.h
- * Author(s)     : Chris Thielen (chris@luethy.net)
- * Date Created  : Unknown (2006?)
- * Last Modified : Monday, November 16 2009
- * Purpose       : 
- * Notes         :
->>>>>>> 2a01f404
  */
 
 
@@ -30,11 +20,7 @@
 }
 #endif
 
-<<<<<<< HEAD
-#define EPIAR_PLANET "Epiar.Planet"
-=======
 #define EPIAR_PLANET "Planet"
->>>>>>> 2a01f404
 
 #include "includes.h"
 #include "Sprites/sprite.h"
@@ -121,18 +107,6 @@
 
 class Planets_Lua {
 	public:
-<<<<<<< HEAD
-		static void RegisterPlanets(lua_State *luaVM);
-        static cPlanet **pushPlanet(lua_State *luaVM);
-        static cPlanet **checkPlanet(lua_State *luaVM, int index);
-		
-		static int GetName(lua_State* luaVM);
-		static int GetPosition(lua_State* luaVM);
-		static int GetAlliance(lua_State* luaVM);
-		static int GetTraffic(lua_State* luaVM);
-		static int GetMilitiaSize(lua_State* luaVM);
-		static int GetLandable(lua_State* luaVM);
-=======
 		static void RegisterPlanets(lua_State *L);
         static cPlanet **pushPlanet(lua_State *L);
         static cPlanet **checkPlanet(lua_State *L, int index);
@@ -143,7 +117,6 @@
 		static int GetTraffic(lua_State* L);
 		static int GetMilitiaSize(lua_State* L);
 		static int GetLandable(lua_State* L);
->>>>>>> 2a01f404
 	private:
 };
 
