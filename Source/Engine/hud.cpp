/**\file			hud.cpp
 * \author			Chris Thielen (chris@luethy.net)
 * \date			Created  : Sunday, July 23, 2006
 * \date			Modified: Sunday, November 22, 2009
 * \brief			Handles the Heads-Up-Display
 * \details
 */

#include "includes.h"
#include "common.h"
#include "Engine/console.h"
#include "Engine/hud.h"
#include "Engine/simulation.h"
#include "Graphics/video.h"
#include "Sprites/player.h"
#include "Sprites/spritemanager.h"
#include "Utilities/log.h"
#include "Utilities/timer.h"
#include "Utilities/camera.h"

/* Length of the hull integrity bar (pixels) + 6px (the left+right side imgs) */
#define HULL_INTEGRITY_BAR  65
/* Location on screen of hull integrity bar (x,y) coord is top-left */
#define HULL_INTEGRITY_X     5
#define HULL_INTEGRITY_Y     5
/* Center of radar in px coords. Derrived from hud_radarnav.png */
#define RADAR_MIDDLE_X      61
#define RADAR_MIDDLE_Y      61
/* Width/height of radar. Derrived from hud_radarnav.png */
#define RADAR_WIDTH        122
#define RADAR_HEIGHT       122

list<AlertMessage> Hud::AlertMessages;
list<StatusBar*> Hud::Bars;
int Hud::targetID = -1;
int Hud::timeTargeted = 0;
int Radar::visibility = 7000;

/**\class AlertMessage
 * \brief Alert/Info messages
 */

/**\var AlertMessage::message
 * \brief The message
 */

/**\var AlertMessage::start
 * \brief The start time (For expiration)
 */

/**\brief Adds an alert to the queue.
 * \param message std:string containing the message
 * \param start Starting time (for expiration)
 */
AlertMessage::AlertMessage( string message, Uint32 start )
{
	this->message = message;
	this->start = start;
}

/**\fn AlertMessage::operator ==(const AlertMessage& other)
 * \brief Compares the start time of two AlertMessage
 */

/**\brief Checks to see if message expired.
 * \param msg Pointer to an AlertMessage object
 * \return true if expired
 */
bool MessageExpired(const AlertMessage& msg){
	return (Timer::GetTicks() - msg.start > OPTION(Uint32,"options/timing/alert-drop"));
}

/**\class StatusBar
 * \brief Status bar
 */

/**\var StatusBar::im_infobar_left
 * \brief Left side image
 */

/**\var StatusBar::im_infobar_right
 * \brief Right side image
 */

/**\var StatusBar::im_infobar_middle
 * \brief Middle image
 */

/**\brief Draws the StatusBar
 * \param x x-coordinate
 * \param y y-coordinate
 */
void StatusBar::Draw(int x, int y) {
	int widthRemaining = this->width;
	Image *BorderLeft = Image::Get( "Resources/Graphics/hud_bar_left.png" );
	Image *BorderMiddle = Image::Get( "Resources/Graphics/hud_bar_middle.png" );
	Image *BorderRight= Image::Get( "Resources/Graphics/hud_bar_right.png" );

	if(pos==UPPER_RIGHT||pos==LOWER_RIGHT){
		x = Video::GetWidth() - BorderLeft->GetWidth() - width - BorderRight->GetWidth();
	}

	// Draw the Border
	BorderLeft->Draw(x,y);
	x += BorderLeft->GetWidth();
	BorderMiddle->DrawTiled(x,y,width, BorderMiddle->GetHeight());
	BorderRight->Draw(x+width,y);

	BitType->SetColor(1.f,1.f,1.f,1.f);

	// Draw the Title
<<<<<<< HEAD
	if( !title.empty() ) {
		int wTitle = BitType->RenderTight( x, y+BorderMiddle->GetHalfHeight(), title,LEFT,MIDDLE );
=======
	if( title != "") {
		int wTitle = BitType->RenderTight( x, y+BorderMiddle->GetHalfHeight(), title,Font::LEFT,Font::MIDDLE );
>>>>>>> ead58c7b
		widthRemaining -= wTitle;
		x += wTitle + 5;
	}

	// Draw Name
<<<<<<< HEAD
	if( !name.empty() ) {
		int wName = BitType->RenderTight( x, y+BorderMiddle->GetHalfHeight(), name,LEFT,MIDDLE );
=======
	if( name != "") {
		int wName = BitType->RenderTight( x, y+BorderMiddle->GetHalfHeight(), name,Font::LEFT,Font::MIDDLE );
>>>>>>> ead58c7b
		widthRemaining -= wName;
		x += wName;
	}

	// Draw the Bar
	if ( (int)(ratio*widthRemaining) > 0 ) {
		Image *BarLeft = Image::Get( "Resources/Graphics/hud_hullstr_leftbar.png" );
		Image *BarMiddle = Image::Get( "Resources/Graphics/hud_hullstr_bar.png" );
		Image *BarRight = Image::Get( "Resources/Graphics/hud_hullstr_rightbar.png" );

		int bar_y = y + BorderLeft->GetHalfHeight() - BarLeft->GetHalfHeight();
		BarLeft->Draw( x, bar_y );
		x += BarLeft->GetWidth();
		int bar_w = widthRemaining - BarLeft->GetWidth() - BarRight->GetWidth();
		BarMiddle->DrawTiled( x, bar_y,static_cast<int>(bar_w*ratio), BarMiddle->GetHeight() );
		BarRight->Draw( x + static_cast<int>(bar_w*ratio), bar_y );
	}
}

/**\fn StatusBar::StatusBar(string _title, int _width, QuadPosition _pos, string _name, float _ratio) : title(_title), width(_width), pos(_pos), name(_name), ratio(_ratio)
 * \brief Empty constructor.
 */

/**\fn StatusBar::SetName(string n)
 * \brief Sets the name of the StatusBar
 */

/**\fn StatusBar::GetName
 * \brief Returns the name of the StatusBar
 */

/**\fn StatusBar::SetRatio(float _ratio)
 * \brief Sets ratio (Ratio of the middle to the whole)
 */

/**\fn StatusBar::GetRatio
 * \brief Returns the ratio
 * \sa StatusBar::SetRatio(float _ratio)
 */

/**\fn StatusBar::GetPosition
 * \brief Returns the QuadPosition
 */

//Protect members
/**\var StatusBar::title
 * \brief Title of the StatusBar
 */

/**\var StatusBar::width
 * \brief Width of the StatusBar
 */

/**\var StatusBar::pos
 * \brief QuadPosition of the StatusBar
 */

/**\var StatusBar::name
 * \brief Name of the StatusBar
 */

/**\var StatusBar::ratio
 * \brief Ratio of the StatusBar
 * \sa StatusBar::SetRatio(float _ratio)
 */

/**\class Hud
 * \brief Heads-Up-Display. */
Hud *Hud::pInstance = 0; // initialize pointer

/**\brief Gets or initializes the current instance.
 */
Hud *Hud::Instance( void ) {
	if( pInstance == 0 ) { // is this the first call?
		pInstance = new Hud; // create the sold instance
	}
	return( pInstance );
}

/**\brief Empty constructor
 */
Hud::Hud( void ) {
}

/**\brief Updates the HUD
 */
void Hud::Update( void ) {
	int j;
	list<AlertMessage> toDelete;
	list<AlertMessage>::iterator i;
	for( i= AlertMessages.begin(), j=1; i != AlertMessages.end(); ++i,++j ){
		if(MessageExpired(*i))
			toDelete.push_back(*i);
	}
	for( i= toDelete.begin(); i != toDelete.end(); ++i ){
		AlertMessages.remove(*i);
	}
	Console::Update();
}

/**\brief Draws the Hud
 */
void Hud::Draw( void ) {
	Hud::DrawTarget();
	Hud::DrawShieldIntegrity();
	Hud::DrawRadarNav();
	Hud::DrawMessages();
	Console::Draw();
	Hud::DrawFPS();
	Hud::DrawStatusBars();
}


/**\brief Handles Hud related User Input
 * \param events User entered Keyboard and mouse clicks
 */
void Hud::HandleInput( list<InputEvent> & events ) {
	list<InputEvent>::iterator i;
	for(i= events.begin(); i != events.end() ; ++i ) {
		// Mouse Clicks
		if( i->type == MOUSE && i->mstate==MOUSELDOWN) {
			Coordinate screenPos(i->mx, i->my), worldPos;
			Camera::Instance()->TranslateScreenToWorld( screenPos, worldPos );
			// Target any clicked Sprite
			list<Sprite*> *impacts = SpriteManager::Instance()->GetSpritesNear( worldPos, 5 );
			if( impacts->size() > 0) {
				Target( (*(impacts->begin()))->GetID());
			}
		}
	}
}


/**\brief Draw HUD messages (eg Welcome to Epiar).
 */
void Hud::DrawMessages() {
	int j;
	int now = Timer::GetTicks();
	list<AlertMessage>::reverse_iterator i;
	Uint32 age;
	Uint32 alertFade = OPTION(Uint32,"options/timing/alert-fade");
	Uint32 alertDrop = OPTION(Uint32,"options/timing/alert-drop");
	BitType->SetColor(1.f,1.f,1.f,1.f);
	for( i= AlertMessages.rbegin(), j=1; i != AlertMessages.rend(); ++i,++j ){
		//printf("[%d] %s\n", j, (*i).message.c_str() );
		age = now - (*i).start;
		if(age > alertFade){
			BitType->SetColor(1.f,1.f,1.f, 1.f - float((age-alertFade))/float(alertDrop-alertFade) );
		} else {
			BitType->SetColor(1.f,1.f,1.f,1.f);
		}
		BitType->Render( 15, Video::GetHeight() - (j*BitType->LineHeight()), (*i).message);
	}
}

/**\brief Draw the current framerate (calculated in simulation.cpp).
 */
void Hud::DrawFPS() {
	char frameRate[16];
	BitType->SetColor(1.f,1.f,1.f,1.f);
	snprintf(frameRate, sizeof(frameRate), "%f fps", Simulation::GetFPS());
	BitType->Render( Video::GetWidth()-100, Video::GetHeight() - 15, frameRate );

	snprintf(frameRate, sizeof(frameRate), "%d Quadrants", SpriteManager::Instance()->GetNumQuadrants());
	BitType->Render( Video::GetWidth()-100, Video::GetHeight() - 30, frameRate );

	snprintf(frameRate, sizeof(frameRate), "%d Sprites", SpriteManager::Instance()->GetNumSprites());
	BitType->Render( Video::GetWidth()-100, Video::GetHeight() - 45, frameRate );
}

/**\brief Draws the status bar.
 */
void Hud::DrawStatusBars() {
	// Initialize the starting Coordinates
	int barHeight = Image::Get( "Resources/Graphics/hud_bar_left.png" )->GetHeight()+5;
	Coordinate startCoords[4];
	startCoords[UPPER_LEFT]  = Coordinate(5,Image::Get( "Resources/Graphics/hud_shieldintegrity.png" )->GetHeight()+5);
	startCoords[UPPER_RIGHT] = Coordinate(5,Image::Get( "Resources/Graphics/hud_radarnav.png" )->GetHeight()+5);
	startCoords[LOWER_LEFT]  = Coordinate(5,Video::GetHeight()-barHeight);
	startCoords[LOWER_RIGHT] = Coordinate(5,Video::GetHeight()-barHeight);
	Coordinate offsetCoords[4]= {
		Coordinate(0,barHeight), Coordinate(0,barHeight),
		Coordinate(0,-barHeight), Coordinate(0,-barHeight)};

	BitType->SetColor(1.f,1.f,1.f,1.f);
	// 
	list<StatusBar*>::iterator i;
	for( i= Bars.begin(); i != Bars.end(); ++i ){
		int pos = (*i)->GetPosition();
		(*i)->Draw(static_cast<int>(startCoords[pos].GetX()),static_cast<int>(startCoords[pos].GetY()));
		startCoords[pos] += offsetCoords[pos];
	}
}

/**\brief Draw the shield bar.
 */
void Hud::DrawShieldIntegrity() {
	Image::Get( "Resources/Graphics/hud_shieldintegrity.png" )->Draw( 35, 5 );
}

/**\brief Draw the radar.
 */
void Hud::DrawRadarNav( void ) {
	Image::Get( "Resources/Graphics/hud_radarnav.png" )->Draw( Video::GetWidth() - 129, 5 );
	
	Radar::Draw();
}

/**\brief Draws the target.
 */
void Hud::DrawTarget( void ) {
	Sprite* target = SpriteManager::Instance()->GetSpriteByID( targetID );
	if(target != NULL) {
		int x = target->GetWorldPosition().GetScreenX();
		int y = target->GetWorldPosition().GetScreenY();
		int r = target->GetRadarSize();
		Color c = target->GetRadarColor();

		if( Timer::GetTicks() - timeTargeted < OPTION(Uint32,"options/timing/target-zoom")) {
			r += Video::GetHalfHeight() - Video::GetHalfHeight()*(Timer::GetTicks()-timeTargeted)/OPTION(Uint32,"options/timing/target-zoom");
		}
	
		Video::DrawTarget(x,y,r,r,5,c.r,c.g,c.b);
	}
}

/**\brief Adds a new AlertMessage.
 * \param message C string to message
 */
void Hud::Alert( const char *message, ... )
{
	va_list args;
	char msgBuffer[ 4096 ] = {0};

	va_start( args, message );

	vsnprintf( msgBuffer, 4095, message, args );

	va_end( args );

	AlertMessages.push_back( AlertMessage( msgBuffer, Timer::GetTicks() ) );
}


/**\brief Changes the Hud target
 * \param id Unique Sprite id number
 */
void Hud::Target(int id) {
	targetID = id;
	timeTargeted = Timer::GetTicks();
}

/**\brief Adds a new StatusBar.
 * \param bar Pointer to a new StatusBar
 */
void Hud::AddStatus( StatusBar* bar) {
	Bars.push_back(bar);
}

/**\brief Deletes a StatusBar.
 */
void Hud::DeleteStatus( StatusBar* bar ) {
	Bars.remove(bar);
}

/**\brief Register Lua functions for HUD related updates.
 */
void Hud::RegisterHud(lua_State *L) {

	static const luaL_Reg hudFunctions[] = {
		{"setVisibity", &Hud::setVisibity},
		{"newStatus", &Hud::newStatus},
		{"newAlert", &Hud::newAlert},
		{"getTarget", &Hud::getTarget},
		{"setTarget", &Hud::setTarget},
		{NULL, NULL}
	};

	static const luaL_Reg hudMethods[] = {
		{"setStatus", &Hud::setStatus},
		{"closeStatus", &Hud::closeStatus},
		{NULL, NULL}
	};

	luaL_newmetatable(L, EPIAR_HUD);

	lua_pushstring(L, "__index");
	lua_pushvalue(L, -2);  /* pushes the metatable */
	lua_settable(L, -3);  /* metatable.__index = metatable */

	luaL_openlib(L, NULL, hudMethods, 0);

	luaL_openlib(L, EPIAR_HUD, hudFunctions, 0);
}

/**\brief Set's the visibility of the target (Lua callable)
 */
int Hud::setVisibity(lua_State *L) {
	int n = lua_gettop(L);  // Number of arguments
	if (n != 1)
		return luaL_error(L, "Got %d arguments expected 1 (visibility)", n);
	int visibility = (int)(luaL_checkint(L,1));
	Radar::SetVisibility(visibility);
	return 0;
}

/**\brief Creates a new Alert (Lua callable).
 */
int Hud::newAlert(lua_State *L) {
	int n = lua_gettop(L);  // Number of arguments
	if (n != 1)
		return luaL_error(L, "Got %d arguments expected 1 (message)", n);
	const char* msg = luaL_checkstring(L,1);
	Alert(msg);
	return 0;
}

/**\brief Creates a new Status (Lua callable).
 */
int Hud::newStatus(lua_State *L) {
	int n = lua_gettop(L);  // Number of arguments
	if (n != 4)
		return luaL_error(L, "Got %d arguments expected 4 (title, width, postition, [name | ratio] )", n);

	// Allocate memory for a pointer to object
	StatusBar **bar = (StatusBar**)lua_newuserdata(L, sizeof(StatusBar**));
    luaL_getmetatable(L, EPIAR_HUD);
    lua_setmetatable(L, -2);

	// Create the Status Bar
	string title = (string)luaL_checkstring(L,1);
	int width = (int)(luaL_checkint(L,2));
	QuadPosition pos = (QuadPosition)(luaL_checkint(L,3));
	if(pos<0||pos>3){
		return luaL_error(L, "Invalid Position %d. Valid Options are: UPPER_LEFT=0, UPPER_RIGHT=1, LOWER_LEFT=2, LOWER_RIGHT=3", pos);
	}
	if( lua_isnumber(L,4) ) {
		float ratio = (float)(luaL_checknumber(L,4));
		*bar= new StatusBar(title,width,pos,"",ratio);
	} else {
		string name = (string)(luaL_checkstring(L,4));
		*bar= new StatusBar(title,width,pos,name,0.0f);
	}

	// Add the Bar to the Hud
	AddStatus(*bar);
	
	return 1;
}


StatusBar* Hud::checkStatus(lua_State *L, int index) {
	StatusBar **barptr = (StatusBar**)luaL_checkudata(L, index, EPIAR_HUD);
	luaL_argcheck(L, barptr != NULL, index, "`EPIAR_HUD' expected");
	StatusBar *bar;
	bar = *barptr;
	return bar;
}

/**\brief Set's the status (Lua callable)
 */
int Hud::setStatus(lua_State *L) {
	int n = lua_gettop(L);  // Number of arguments
	if (n != 2)
		return luaL_error(L, "Got %d arguments expected 2 (self, [newName, newRatio])", n);
	StatusBar *bar= checkStatus(L,1);

	if( lua_isnumber(L,2) ) {
		float ratio = (float)(luaL_checknumber(L,2));
		bar->SetRatio(ratio);
	} else {
		string name = (string)(luaL_checkstring(L,2));
		bar->SetName(name);
	}

	return 0;
}

/**\brief Closes the status (Lua callable).
 */
int Hud::closeStatus(lua_State *L) {
	int n = lua_gettop(L);  // Number of arguments
	if (n != 1)
		return luaL_error(L, "Got %d arguments expected 1 (self)", n);
	StatusBar *bar= checkStatus(L,1);
	DeleteStatus(bar);
	return 0;
}

/**\brief Returns the target (Lua callable).
 */
int Hud::getTarget(lua_State *L) {
	lua_pushinteger(L, targetID );
	return 1;
}

/**\brief Set's the target (Lua callable).
 */
int Hud::setTarget(lua_State *L) {
	int n = lua_gettop(L);  // Number of arguments
	if (n != 1)
		return luaL_error(L, "Got %d arguments expected 1 (ID)", n);
	Target( luaL_checkint(L,1) );
	return 0;
}

/**\class Radar
 * \brief Hud Element that displays nearby objects. */

/**\brief Empty constructor.
 */
Radar::Radar( void ) {
}

/**\brief Sets the visibility.
 * \param visibility true or false
 */
void Radar::SetVisibility( int visibility ) {
	Radar::visibility = visibility;
}

/**\brief Draws the radar.
 */
void Radar::Draw( void ) {
	short int radar_mid_x = RADAR_MIDDLE_X + Video::GetWidth() - 129;
	short int radar_mid_y = RADAR_MIDDLE_Y + 5;
	int radarSize;

	list<Sprite*> *spriteList = SpriteManager::Instance()->GetSpritesNear(Camera::Instance()->GetFocusCoordinate(), (float)visibility);
	for( list<Sprite*>::const_iterator iter = spriteList->begin(); iter != spriteList->end(); iter++)
	{
		Coordinate blip;
		Sprite *sprite = *iter;
		
		//if( sprite->GetDrawOrder() == DRAW_ORDER_PLAYER ) continue;
		
		// Calculate the blip coordinate for this sprite
		Coordinate wpos = sprite->GetWorldPosition();
		WorldToBlip( wpos, blip );
		
		if( blip.ViolatesBoundary( -(RADAR_HEIGHT / 2.0), (RADAR_WIDTH / 2.0), (RADAR_HEIGHT / 2.0), -(RADAR_WIDTH / 2.0) ) == false ) {
			/* blip is on the radar */
			
			/* Convert to screen coords */
			blip.SetX( blip.GetX() + radar_mid_x );
			blip.SetY( blip.GetY() + radar_mid_y );

			radarSize = int((sprite->GetRadarSize() / float(visibility)) * (RADAR_HEIGHT/4.0));
			
			
			if( radarSize >= 1 ) {
				Video::DrawCircle( blip, radarSize, 1, sprite->GetRadarColor() );
			} else {
				Video::DrawPoint( blip, sprite->GetRadarColor() );
			}
		}
	}
}

/**\brief Gets the radar position based on world coordinate
 * \param w Pointer to world coordinate
 * \retval b Pointer to radar coordinate
 */
void Radar::WorldToBlip( Coordinate &w, Coordinate &b ) {
	Coordinate focus = Camera::Instance()->GetFocusCoordinate();
	
	b.SetX( ( ( w.GetX() - focus.GetX() ) / float(visibility) ) * ( RADAR_WIDTH / 2.0 ) );
	b.SetY( ( ( w.GetY() - focus.GetY() ) / float(visibility) ) * ( RADAR_HEIGHT / 2.0 ) );
}<|MERGE_RESOLUTION|>--- conflicted
+++ resolved
@@ -109,25 +109,15 @@
 	BitType->SetColor(1.f,1.f,1.f,1.f);
 
 	// Draw the Title
-<<<<<<< HEAD
 	if( !title.empty() ) {
-		int wTitle = BitType->RenderTight( x, y+BorderMiddle->GetHalfHeight(), title,LEFT,MIDDLE );
-=======
-	if( title != "") {
 		int wTitle = BitType->RenderTight( x, y+BorderMiddle->GetHalfHeight(), title,Font::LEFT,Font::MIDDLE );
->>>>>>> ead58c7b
 		widthRemaining -= wTitle;
 		x += wTitle + 5;
 	}
 
 	// Draw Name
-<<<<<<< HEAD
 	if( !name.empty() ) {
-		int wName = BitType->RenderTight( x, y+BorderMiddle->GetHalfHeight(), name,LEFT,MIDDLE );
-=======
-	if( name != "") {
 		int wName = BitType->RenderTight( x, y+BorderMiddle->GetHalfHeight(), name,Font::LEFT,Font::MIDDLE );
->>>>>>> ead58c7b
 		widthRemaining -= wName;
 		x += wName;
 	}
