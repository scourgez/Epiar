--- conflicted
+++ resolved
@@ -23,10 +23,7 @@
 	addShipWeapon(string("Laser"));
 	addShipWeapon(string("Strong Laser"));
 	addShipWeapon(string("Minigun"));
-<<<<<<< HEAD
-=======
 	addAmmo(string("Missile"), 20);
->>>>>>> 44cd5fce
 	selectedWeapon = 0;
 }
 
@@ -36,30 +33,28 @@
 void WeaponSystem::addShipWeapon(Weapon *i){
 	shipWeapons.push_back(i);
 	//Debug: add 100 rounds of ammo for every weapon added
-<<<<<<< HEAD
-	ammo.insert ( pair<int,int>(i->GetAmmoType(),20) );
-=======
-	ammo.insert ( pair<int,int>(i->getAmmoType(),5) );
->>>>>>> 44cd5fce
+	ammo.insert ( pair<int,int>(i->GetAmmoType(),5) );
 }
 
 void WeaponSystem::addShipWeapon(string weaponName){
 	Weapons *weapons = Weapons::Instance();
-<<<<<<< HEAD
-	addShipWeapon(weapons->GetWeapon(weaponName));
-=======
 	addShipWeapon(weapons->GetWeapon(weaponName));	
->>>>>>> 44cd5fce
 }
 
 void WeaponSystem::removeShipWeapon(int pos){
 	shipWeapons.erase(shipWeapons.begin()+pos);
 }
 
-<<<<<<< HEAD
-//TODO: better ammo system
-void WeaponSystem::addAmmo(int qty){
-	//projectileAmmo += qty;
+void WeaponSystem::addAmmo(string weaponName, int qty){
+	Weapons *weapons = Weapons::Instance();
+	Weapon* currentWeapon = weapons->GetWeapon(weaponName);
+	
+	if (ammo.find(currentWeapon->GetAmmoType()) == ammo.end() ) {
+		ammo.insert ( pair<int,int>(currentWeapon->GetAmmoType(),qty) );
+	} else {
+		ammo.find(currentWeapon->GetAmmoType())->second += qty;
+	}
+	
 }
 
 Projectile* WeaponSystem::fireWeapon(float angleToFire, Coordinate worldPosition, int offset) {
@@ -68,27 +63,8 @@
 
 	Weapon* currentWeapon = shipWeapons.at(selectedWeapon);
 	
-	if ( currentWeapon->GetFireDelay() < (int)(Timer::GetTicks() - lastFiredAt)  && !shipWeapons.empty() && ammo.find(currentWeapon->GetAmmoType())->second > 0) {
-=======
-void WeaponSystem::addAmmo(string weaponName, int qty){
-	Weapons *weapons = Weapons::Instance();
-	Weapon* currentWeapon = weapons->GetWeapon(weaponName);
-	
-	if (ammo.find(currentWeapon->getAmmoType()) == ammo.end() ) {
-		ammo.insert ( pair<int,int>(currentWeapon->getAmmoType(),qty) );
-	} else {
-		ammo.find(currentWeapon->getAmmoType())->second += qty;
-	}
-	
-}
-
-void WeaponSystem::fireWeapon(float angleToFire, Coordinate worldPosition, int offset) {
-	if( selectedWeapon<0 || selectedWeapon > shipWeapons.size() ) return;
-	Weapon* currentWeapon = shipWeapons.at(selectedWeapon);
-	
-	if ( currentWeapon->getFireDelay() < (int)(Timer::GetTicks() - lastFiredAt)  &&
-	 !shipWeapons.empty() && ammo.find(currentWeapon->getAmmoType())->second > 0) {
->>>>>>> 44cd5fce
+	if ( currentWeapon->GetFireDelay() < (int)(Timer::GetTicks() - lastFiredAt)  &&
+	 !shipWeapons.empty() && ammo.find(currentWeapon->GetAmmoType())->second > 0) {
 		//Calculate the offset needed by the ship to fire infront of the ship
 		Trig *trig = Trig::Instance();
 		float angle = static_cast<float>(trig->DegToRad( angleToFire ));		
@@ -102,16 +78,12 @@
 		//track number of ticks the last fired occured
 		lastFiredAt = Timer::GetTicks();
 		//reduce ammo
-<<<<<<< HEAD
-		ammo.find(currentWeapon->GetAmmoType())->second = ammo.find(currentWeapon->GetAmmoType())->second - currentWeapon->GetAmmoConsumption();
+		ammo.find(currentWeapon->GetAmmoType())->second -=  currentWeapon->GetAmmoConsumption();
 
 		return projectile;
 	} else {
 		return (Projectile*)NULL;
-=======
-		ammo.find(currentWeapon->getAmmoType())->second -=  currentWeapon->getAmmoConsumption();
 		
->>>>>>> 44cd5fce
 	}
 }
 
