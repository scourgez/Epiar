--- conflicted
+++ resolved
@@ -1,36 +1,19 @@
-<<<<<<< HEAD
 /**\file			ai_lua.cpp
  * \author			Matt Zweig (thezweig@gmail.com)
  * \date			Created: Thursday, October 29, 2009
  * \date			Modified: Monday, November 16 2009
  * \brief			Lua Bridge for AI objects
  * \details
-=======
-/*
- * Filename      : ai_lua.cpp
- * Author(s)     : Matt Zweig (thezweig@gmail.com)
- * Date Created  : Thursday, October 29, 2009
- * Last Modified : Monday, November 16 2009
- * Purpose       : Lua Bridge for AI objects
- * Notes         :
->>>>>>> 2a01f404
  */
 
 #include "includes.h"
 #include "Utilities/lua.h"
-<<<<<<< HEAD
 #include "AI/ai_lua.h"
 
 /**\class AI_Lua
  * \brief Lua bridge for AI.*/
 
-void AI_Lua::RegisterAI(lua_State *luaVM){
-=======
-
-#include "AI/ai_lua.h"
-
 void AI_Lua::RegisterAI(lua_State *L){
->>>>>>> 2a01f404
 	// These are the Ship Functions we're supporting in Lua
 	static const luaL_Reg shipFunctions[] = {
 		// Creation
@@ -50,26 +33,6 @@
 		{"GetHull", &AI_Lua::ShipGetHull},
 		{NULL, NULL}
 	};
-<<<<<<< HEAD
-	luaL_newmetatable(luaVM, EPIAR_SHIP);
-	luaL_openlib(luaVM, EPIAR_SHIP, shipFunctions,0);  
-}
-
-AI **AI_Lua::pushShip(lua_State *luaVM){
-	AI **s = (AI **)lua_newuserdata(luaVM, sizeof(AI*));
-    *s = new AI();
-    luaL_getmetatable(luaVM, EPIAR_SHIP);
-    lua_setmetatable(luaVM, -2);
-    return s;
-}
-
-AI **AI_Lua::checkShip(lua_State *luaVM, int index){
-  AI **ai;
-  luaL_checktype(luaVM, index, LUA_TUSERDATA);
-  ai = (AI**)luaL_checkudata(luaVM, index, EPIAR_SHIP);
-  if (ai == NULL) luaL_typerror(luaVM, index, EPIAR_SHIP);
-  return ai;
-=======
 	luaL_newmetatable(L, EPIAR_SHIP);
 	luaL_openlib(L, EPIAR_SHIP, shipFunctions,0);  
 }
@@ -80,7 +43,6 @@
     luaL_getmetatable(L, EPIAR_SHIP);
     lua_setmetatable(L, -2);
     return s;
->>>>>>> 2a01f404
 }
 
 AI **AI_Lua::checkShip(lua_State *L, int index){
@@ -104,11 +66,7 @@
 	Log::Message("Creating new Ship (%f,%f) (%s) (%s)",x,y,modelname.c_str(),scriptname.c_str());
 
 	// Allocate memory for a pointer to object
-<<<<<<< HEAD
-	AI **s = pushShip(luaVM);
-=======
 	AI **s = pushShip(L);
->>>>>>> 2a01f404
 	(*s)->SetWorldPosition( Coordinate(x, y) );
 	(*s)->SetModel( Models::Instance()->GetModel(modelname) );
 	(*s)->SetScript( scriptname );
