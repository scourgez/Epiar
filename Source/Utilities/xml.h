/**\file		xml.h
 * \author		Chris Thielen (chris@luethy.net)
 * \date		Created: Monday, April 21, 2008
 * \date		Modified: Saturday, November 21, 2009
 * \brief       Interface with XML files
 * \details
 *
 */


#ifndef __H_XML__
#define __H_XML__

#include "includes.h"
<<<<<<< HEAD
=======
#include <map>
#include <zlib.h>
>>>>>>> 2381d7de

class XMLFile {
	public:
		XMLFile();
		XMLFile( const string& filename );
		~XMLFile();
		bool Open( const string& filename );
		bool Close();
		string Get( const string& path ); // cast/convert this to whatever return value you need

	private:
		xmlDocPtr xmlPtr;
		map<string,string> values;
		string filename;
};

#endif // __H_XML__<|MERGE_RESOLUTION|>--- conflicted
+++ resolved
@@ -12,11 +12,8 @@
 #define __H_XML__
 
 #include "includes.h"
-<<<<<<< HEAD
-=======
 #include <map>
 #include <zlib.h>
->>>>>>> 2381d7de
 
 class XMLFile {
 	public:
